--- conflicted
+++ resolved
@@ -237,11 +237,7 @@
 		"typescript": "^5.4.5"
 	},
 	"dependencies": {
-<<<<<<< HEAD
-		"@anthropic-ai/bedrock-sdk": "^0.10.2",
-=======
 		"@anthropic-ai/bedrock-sdk": "^0.12.4",
->>>>>>> c2809491
 		"@anthropic-ai/sdk": "^0.37.0",
 		"@anthropic-ai/vertex-sdk": "^0.4.1",
 		"@google/generative-ai": "^0.18.0",
