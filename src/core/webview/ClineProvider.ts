--- conflicted
+++ resolved
@@ -834,7 +834,6 @@
 						}
 						break
 					}
-<<<<<<< HEAD
 					case "updateThinkingBudgetTokens": {
 						if (message.number !== undefined) {
 							const validatedValue = validateThinkingBudget(message.number)
@@ -844,18 +843,6 @@
 						}
 						break
 					}
-					case "updateMcpTimeout": {
-						try {
-							if (message.serverName && message.timeout) {
-								await this.mcpHub?.updateServerTimeout(message.serverName, message.timeout)
-							}
-						} catch (error) {
-							console.error(`Failed to update timeout for server ${message.serverName}:`, error)
-						}
-						break
-					}
-=======
->>>>>>> 35a64a36
 					case "openExtensionSettings": {
 						const settingsFilter = message.text || ""
 						await vscode.commands.executeCommand(
