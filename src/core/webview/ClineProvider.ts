import { Anthropic } from "@anthropic-ai/sdk"
import axios from "axios"
import crypto from "crypto"
import { execa } from "execa"
import fs from "fs/promises"
import os from "os"
import pWaitFor from "p-wait-for"
import * as path from "path"
import * as vscode from "vscode"
import { buildApiHandler } from "../../api"
import { downloadTask } from "../../integrations/misc/export-markdown"
import { openFile, openImage } from "../../integrations/misc/open-file"
import { fetchOpenGraphData, isImageUrl } from "../../integrations/misc/link-preview"
import { selectImages } from "../../integrations/misc/process-images"
import { getTheme } from "../../integrations/theme/getTheme"
import WorkspaceTracker from "../../integrations/workspace/WorkspaceTracker"
import { ClineAccountService } from "../../services/account/ClineAccountService"
import { McpHub } from "../../services/mcp/McpHub"
import { UserInfo } from "../../shared/UserInfo"
import { ApiConfiguration, ApiProvider, ModelInfo } from "../../shared/api"
import { findLast } from "../../shared/array"
import { AutoApprovalSettings, DEFAULT_AUTO_APPROVAL_SETTINGS } from "../../shared/AutoApprovalSettings"
import { BrowserSettings, DEFAULT_BROWSER_SETTINGS } from "../../shared/BrowserSettings"
import { ChatContent } from "../../shared/ChatContent"
import { ChatSettings, DEFAULT_CHAT_SETTINGS } from "../../shared/ChatSettings"
import { ExtensionMessage, ExtensionState, Invoke, Platform } from "../../shared/ExtensionMessage"
import { HistoryItem } from "../../shared/HistoryItem"
import { McpDownloadResponse, McpMarketplaceCatalog, McpServer } from "../../shared/mcp"
import { ClineCheckpointRestore, WebviewMessage } from "../../shared/WebviewMessage"
import { fileExistsAtPath } from "../../utils/fs"
import { searchCommits } from "../../utils/git"
import { Cline } from "../Cline"
import { openMention } from "../mentions"
import { getNonce } from "./getNonce"
import { getUri } from "./getUri"
import { telemetryService } from "../../services/telemetry/TelemetryService"
import { TelemetrySetting } from "../../shared/TelemetrySetting"
import { cleanupLegacyCheckpoints } from "../../integrations/checkpoints/CheckpointMigration"
import CheckpointTracker from "../../integrations/checkpoints/CheckpointTracker"
import { getTotalTasksSize } from "../../utils/storage"
import { ConversationTelemetryService } from "../../services/telemetry/ConversationTelemetryService"
import { GlobalFileNames } from "../../global-constants"

/*
https://github.com/microsoft/vscode-webview-ui-toolkit-samples/blob/main/default/weather-webview/src/providers/WeatherViewProvider.ts

https://github.com/KumarVariable/vscode-extension-sidebar-html/blob/master/src/customSidebarViewProvider.ts
*/

type SecretKey =
	| "apiKey"
	| "clineApiKey"
	| "openRouterApiKey"
	| "awsAccessKey"
	| "awsSecretKey"
	| "awsSessionToken"
	| "openAiApiKey"
	| "geminiApiKey"
	| "openAiNativeApiKey"
	| "deepSeekApiKey"
	| "requestyApiKey"
	| "togetherApiKey"
	| "qwenApiKey"
	| "mistralApiKey"
	| "liteLlmApiKey"
	| "authNonce"
	| "asksageApiKey"
	| "xaiApiKey"
	| "sambanovaApiKey"
type GlobalStateKey =
	| "apiProvider"
	| "apiModelId"
	| "awsRegion"
	| "awsUseCrossRegionInference"
	| "awsBedrockUsePromptCache"
	| "awsBedrockEndpoint"
	| "awsProfile"
	| "awsUseProfile"
	| "vertexProjectId"
	| "vertexRegion"
	| "lastShownAnnouncementId"
	| "customInstructions"
	| "taskHistory"
	| "openAiBaseUrl"
	| "openAiModelId"
	| "openAiModelInfo"
	| "ollamaModelId"
	| "ollamaBaseUrl"
	| "ollamaApiOptionsCtxNum"
	| "lmStudioModelId"
	| "lmStudioBaseUrl"
	| "anthropicBaseUrl"
	| "azureApiVersion"
	| "openRouterModelId"
	| "openRouterModelInfo"
	| "autoApprovalSettings"
	| "browserSettings"
	| "chatSettings"
	| "vsCodeLmModelSelector"
	| "userInfo"
	| "previousModeApiProvider"
	| "previousModeModelId"
	| "previousModeThinkingBudgetTokens"
	| "previousModeModelInfo"
	| "liteLlmBaseUrl"
	| "liteLlmModelId"
	| "qwenApiLine"
	| "requestyModelId"
	| "togetherModelId"
	| "mcpMarketplaceCatalog"
	| "telemetrySetting"
	| "asksageApiUrl"
	| "thinkingBudgetTokens"
	| "planActSeparateModelsSetting"

export class ClineProvider implements vscode.WebviewViewProvider {
	public static readonly sideBarId = "claude-dev.SidebarProvider" // used in package.json as the view's id. This value cannot be changed due to how vscode caches views based on their id, and updating the id would break existing instances of the extension.
	public static readonly tabPanelId = "claude-dev.TabPanelProvider"
	private static activeInstances: Set<ClineProvider> = new Set()
	private disposables: vscode.Disposable[] = []
	private view?: vscode.WebviewView | vscode.WebviewPanel
	private cline?: Cline
	workspaceTracker?: WorkspaceTracker
	mcpHub?: McpHub
	accountService?: ClineAccountService
	private latestAnnouncementId = "feb-19-2025" // update to some unique identifier when we add a new announcement
	conversationTelemetryService: ConversationTelemetryService

	constructor(
		readonly context: vscode.ExtensionContext,
		private readonly outputChannel: vscode.OutputChannel,
	) {
		this.outputChannel.appendLine("ClineProvider instantiated")
		ClineProvider.activeInstances.add(this)
		this.workspaceTracker = new WorkspaceTracker(this)
		this.mcpHub = new McpHub(this)
<<<<<<< HEAD
		this.accountService = new ClineAccountService(this)
=======
		this.conversationTelemetryService = new ConversationTelemetryService(this)
>>>>>>> 5c78f649

		// Clean up legacy checkpoints
		cleanupLegacyCheckpoints(this.context.globalStorageUri.fsPath, this.outputChannel).catch((error) => {
			console.error("Failed to cleanup legacy checkpoints:", error)
		})
	}

	/*
	VSCode extensions use the disposable pattern to clean up resources when the sidebar/editor tab is closed by the user or system. This applies to event listening, commands, interacting with the UI, etc.
	- https://vscode-docs.readthedocs.io/en/stable/extensions/patterns-and-principles/
	- https://github.com/microsoft/vscode-extension-samples/blob/main/webview-sample/src/extension.ts
	*/
	async dispose() {
		this.outputChannel.appendLine("Disposing ClineProvider...")
		await this.clearTask()
		this.outputChannel.appendLine("Cleared task")
		if (this.view && "dispose" in this.view) {
			this.view.dispose()
			this.outputChannel.appendLine("Disposed webview")
		}
		while (this.disposables.length) {
			const x = this.disposables.pop()
			if (x) {
				x.dispose()
			}
		}
		this.workspaceTracker?.dispose()
		this.workspaceTracker = undefined
		this.mcpHub?.dispose()
		this.mcpHub = undefined
<<<<<<< HEAD
		this.accountService = undefined
=======
		this.conversationTelemetryService.shutdown()
>>>>>>> 5c78f649
		this.outputChannel.appendLine("Disposed all disposables")
		ClineProvider.activeInstances.delete(this)
	}

	// Auth methods
	async handleSignOut() {
		try {
			await this.storeSecret("clineApiKey", undefined)
			await this.updateGlobalState("apiProvider", "openrouter")
			await this.postStateToWebview()
			vscode.window.showInformationMessage("Successfully logged out of Cline")
		} catch (error) {
			vscode.window.showErrorMessage("Logout failed")
		}
	}

	async setUserInfo(info?: { displayName: string | null; email: string | null; photoURL: string | null }) {
		await this.updateGlobalState("userInfo", info)
	}

	public static getVisibleInstance(): ClineProvider | undefined {
		return findLast(Array.from(this.activeInstances), (instance) => instance.view?.visible === true)
	}

	async resolveWebviewView(webviewView: vscode.WebviewView | vscode.WebviewPanel) {
		this.outputChannel.appendLine("Resolving webview view")
		this.view = webviewView

		webviewView.webview.options = {
			// Allow scripts in the webview
			enableScripts: true,
			localResourceRoots: [this.context.extensionUri],
		}

		webviewView.webview.html =
			this.context.extensionMode === vscode.ExtensionMode.Development
				? await this.getHMRHtmlContent(webviewView.webview)
				: this.getHtmlContent(webviewView.webview)

		// Sets up an event listener to listen for messages passed from the webview view context
		// and executes code based on the message that is received
		this.setWebviewMessageListener(webviewView.webview)

		// Logs show up in bottom panel > Debug Console
		//console.log("registering listener")

		// Listen for when the panel becomes visible
		// https://github.com/microsoft/vscode-discussions/discussions/840
		if ("onDidChangeViewState" in webviewView) {
			// WebviewView and WebviewPanel have all the same properties except for this visibility listener
			// panel
			webviewView.onDidChangeViewState(
				() => {
					if (this.view?.visible) {
						this.postMessageToWebview({
							type: "action",
							action: "didBecomeVisible",
						})
					}
				},
				null,
				this.disposables,
			)
		} else if ("onDidChangeVisibility" in webviewView) {
			// sidebar
			webviewView.onDidChangeVisibility(
				() => {
					if (this.view?.visible) {
						this.postMessageToWebview({
							type: "action",
							action: "didBecomeVisible",
						})
					}
				},
				null,
				this.disposables,
			)
		}

		// Listen for when the view is disposed
		// This happens when the user closes the view or when the view is closed programmatically
		webviewView.onDidDispose(
			async () => {
				await this.dispose()
			},
			null,
			this.disposables,
		)

		// Listen for configuration changes
		vscode.workspace.onDidChangeConfiguration(
			async (e) => {
				if (e && e.affectsConfiguration("workbench.colorTheme")) {
					// Sends latest theme name to webview
					await this.postMessageToWebview({
						type: "theme",
						text: JSON.stringify(await getTheme()),
					})
				}
				if (e && e.affectsConfiguration("cline.mcpMarketplace.enabled")) {
					// Update state when marketplace tab setting changes
					await this.postStateToWebview()
				}
			},
			null,
			this.disposables,
		)

		// if the extension is starting a new session, clear previous task state
		this.clearTask()

		this.outputChannel.appendLine("Webview view resolved")
	}

	async initClineWithTask(task?: string, images?: string[]) {
		await this.clearTask() // ensures that an existing task doesn't exist before starting a new one, although this shouldn't be possible since user must clear task before starting a new one
		const { apiConfiguration, customInstructions, autoApprovalSettings, browserSettings, chatSettings } =
			await this.getState()
		this.cline = new Cline(
			this,
			apiConfiguration,
			autoApprovalSettings,
			browserSettings,
			chatSettings,
			customInstructions,
			task,
			images,
		)
	}

	async initClineWithHistoryItem(historyItem: HistoryItem) {
		await this.clearTask()
		const { apiConfiguration, customInstructions, autoApprovalSettings, browserSettings, chatSettings } =
			await this.getState()
		this.cline = new Cline(
			this,
			apiConfiguration,
			autoApprovalSettings,
			browserSettings,
			chatSettings,
			customInstructions,
			undefined,
			undefined,
			historyItem,
		)
	}

	// Send any JSON serializable data to the react app
	async postMessageToWebview(message: ExtensionMessage) {
		await this.view?.webview.postMessage(message)
	}

	/**
	 * Defines and returns the HTML that should be rendered within the webview panel.
	 *
	 * @remarks This is also the place where references to the React webview build files
	 * are created and inserted into the webview HTML.
	 *
	 * @param webview A reference to the extension webview
	 * @param extensionUri The URI of the directory containing the extension
	 * @returns A template string literal containing the HTML that should be
	 * rendered within the webview panel
	 */
	private getHtmlContent(webview: vscode.Webview): string {
		// Get the local path to main script run in the webview,
		// then convert it to a uri we can use in the webview.

		// The CSS file from the React build output
		const stylesUri = getUri(webview, this.context.extensionUri, ["webview-ui", "build", "assets", "index.css"])
		// The JS file from the React build output
		const scriptUri = getUri(webview, this.context.extensionUri, ["webview-ui", "build", "assets", "index.js"])

		// The codicon font from the React build output
		// https://github.com/microsoft/vscode-extension-samples/blob/main/webview-codicons-sample/src/extension.ts
		// we installed this package in the extension so that we can access it how its intended from the extension (the font file is likely bundled in vscode), and we just import the css fileinto our react app we don't have access to it
		// don't forget to add font-src ${webview.cspSource};
		const codiconsUri = getUri(webview, this.context.extensionUri, [
			"node_modules",
			"@vscode",
			"codicons",
			"dist",
			"codicon.css",
		])

		// const scriptUri = webview.asWebviewUri(vscode.Uri.joinPath(this._extensionUri, "assets", "main.js"))

		// const styleResetUri = webview.asWebviewUri(vscode.Uri.joinPath(this._extensionUri, "assets", "reset.css"))
		// const styleVSCodeUri = webview.asWebviewUri(vscode.Uri.joinPath(this._extensionUri, "assets", "vscode.css"))

		// // Same for stylesheet
		// const stylesheetUri = webview.asWebviewUri(vscode.Uri.joinPath(this._extensionUri, "assets", "main.css"))

		// Use a nonce to only allow a specific script to be run.
		/*
				content security policy of your webview to only allow scripts that have a specific nonce
				create a content security policy meta tag so that only loading scripts with a nonce is allowed
				As your extension grows you will likely want to add custom styles, fonts, and/or images to your webview. If you do, you will need to update the content security policy meta tag to explicity allow for these resources. E.g.
								<meta http-equiv="Content-Security-Policy" content="default-src 'none'; style-src ${webview.cspSource}; font-src ${webview.cspSource}; img-src ${webview.cspSource} https:; script-src 'nonce-${nonce}';">
		- 'unsafe-inline' is required for styles due to vscode-webview-toolkit's dynamic style injection
		- since we pass base64 images to the webview, we need to specify img-src ${webview.cspSource} data:;

				in meta tag we add nonce attribute: A cryptographic nonce (only used once) to allow scripts. The server must generate a unique nonce value each time it transmits a policy. It is critical to provide a nonce that cannot be guessed as bypassing a resource's policy is otherwise trivial.
				*/
		const nonce = getNonce()

		// Tip: Install the es6-string-html VS Code extension to enable code highlighting below
		return /*html*/ `
        <!DOCTYPE html>
        <html lang="en">
          <head>
            <meta charset="utf-8">
            <meta name="viewport" content="width=device-width,initial-scale=1,shrink-to-fit=no">
            <meta name="theme-color" content="#000000">
            <link rel="stylesheet" type="text/css" href="${stylesUri}">
            <link href="${codiconsUri}" rel="stylesheet" />
						<meta http-equiv="Content-Security-Policy" content="default-src 'none'; connect-src https://*.posthog.com https://*.firebaseauth.com https://*.firebaseio.com https://*.googleapis.com https://*.firebase.com; font-src ${webview.cspSource}; style-src ${webview.cspSource} 'unsafe-inline'; img-src ${webview.cspSource} https: data:; script-src 'nonce-${nonce}' 'unsafe-eval';">
            <title>Cline</title>
          </head>
          <body>
            <noscript>You need to enable JavaScript to run this app.</noscript>
            <div id="root"></div>
            <script type="module" nonce="${nonce}" src="${scriptUri}"></script>
          </body>
        </html>
      `
	}

	/**
	 * Connects to the local Vite dev server to allow HMR, with fallback to the bundled assets
	 *
	 * @param webview A reference to the extension webview
	 * @returns A template string literal containing the HTML that should be
	 * rendered within the webview panel
	 */
	private async getHMRHtmlContent(webview: vscode.Webview): Promise<string> {
		const localPort = 25463
		const localServerUrl = `localhost:${localPort}`

		// Check if local dev server is running.
		try {
			await axios.get(`http://${localServerUrl}`)
		} catch (error) {
			vscode.window.showErrorMessage(
				"Cline: Local webview dev server is not running, HMR will not work. Please run 'npm run dev:webview' before launching the extension to enable HMR. Using bundled assets.",
			)

			return this.getHtmlContent(webview)
		}

		const nonce = getNonce()
		const stylesUri = getUri(webview, this.context.extensionUri, ["webview-ui", "build", "assets", "index.css"])
		const codiconsUri = getUri(webview, this.context.extensionUri, [
			"node_modules",
			"@vscode",
			"codicons",
			"dist",
			"codicon.css",
		])

		const scriptEntrypoint = "src/main.tsx"
		const scriptUri = `http://${localServerUrl}/${scriptEntrypoint}`

		const reactRefresh = /*html*/ `
			<script nonce="${nonce}" type="module">
				import RefreshRuntime from "http://${localServerUrl}/@react-refresh"
				RefreshRuntime.injectIntoGlobalHook(window)
				window.$RefreshReg$ = () => {}
				window.$RefreshSig$ = () => (type) => type
				window.__vite_plugin_react_preamble_installed__ = true
			</script>
		`

		const csp = [
			"default-src 'none'",
			`font-src ${webview.cspSource}`,
			`style-src ${webview.cspSource} 'unsafe-inline' https://* http://${localServerUrl} http://0.0.0.0:${localPort}`,
			`img-src ${webview.cspSource} https: data:`,
			`script-src 'unsafe-eval' https://* http://${localServerUrl} http://0.0.0.0:${localPort} 'nonce-${nonce}'`,
			`connect-src https://* ws://${localServerUrl} ws://0.0.0.0:${localPort} http://${localServerUrl} http://0.0.0.0:${localPort}`,
		]

		return /*html*/ `
			<!DOCTYPE html>
			<html lang="en">
				<head>
					<meta charset="utf-8">
					<meta name="viewport" content="width=device-width,initial-scale=1,shrink-to-fit=no">
					<meta http-equiv="Content-Security-Policy" content="${csp.join("; ")}">
					<link rel="stylesheet" type="text/css" href="${stylesUri}">
					<link href="${codiconsUri}" rel="stylesheet" />
					<title>Cline</title>
				</head>
				<body>
					<div id="root"></div>
					${reactRefresh}
					<script type="module" src="${scriptUri}"></script>
				</body>
			</html>
		`
	}

	/**
	 * Sets up an event listener to listen for messages passed from the webview context and
	 * executes code based on the message that is received.
	 *
	 * @param webview A reference to the extension webview
	 */
	private setWebviewMessageListener(webview: vscode.Webview) {
		webview.onDidReceiveMessage(
			async (message: WebviewMessage) => {
				switch (message.type) {
					case "authStateChanged":
						await this.setUserInfo(message.user || undefined)
						await this.postStateToWebview()
						break
					case "webviewDidLaunch":
						this.postStateToWebview()
						this.workspaceTracker?.populateFilePaths() // don't await
						getTheme().then((theme) =>
							this.postMessageToWebview({
								type: "theme",
								text: JSON.stringify(theme),
							}),
						)
						// post last cached models in case the call to endpoint fails
						this.readOpenRouterModels().then((openRouterModels) => {
							if (openRouterModels) {
								this.postMessageToWebview({
									type: "openRouterModels",
									openRouterModels,
								})
							}
						})
						// gui relies on model info to be up-to-date to provide the most accurate pricing, so we need to fetch the latest details on launch.
						// we do this for all users since many users switch between api providers and if they were to switch back to openrouter it would be showing outdated model info if we hadn't retrieved the latest at this point
						// (see normalizeApiConfiguration > openrouter)
						// Prefetch marketplace and OpenRouter models

						this.getGlobalState("mcpMarketplaceCatalog").then((mcpMarketplaceCatalog) => {
							if (mcpMarketplaceCatalog) {
								this.postMessageToWebview({
									type: "mcpMarketplaceCatalog",
									mcpMarketplaceCatalog: mcpMarketplaceCatalog as McpMarketplaceCatalog,
								})
							}
						})
						this.silentlyRefreshMcpMarketplace()
						this.refreshOpenRouterModels().then(async (openRouterModels) => {
							if (openRouterModels) {
								// update model info in state (this needs to be done here since we don't want to update state while settings is open, and we may refresh models there)
								const { apiConfiguration } = await this.getState()
								if (apiConfiguration.openRouterModelId) {
									await this.updateGlobalState(
										"openRouterModelInfo",
										openRouterModels[apiConfiguration.openRouterModelId],
									)
									await this.postStateToWebview()
								}
							}
						})

						// If user already opted in to telemetry, enable telemetry service
						this.getStateToPostToWebview().then((state) => {
							const { telemetrySetting } = state
							const isOptedIn = telemetrySetting === "enabled"
							telemetryService.updateTelemetryState(isOptedIn)
						})
						break
					case "newTask":
						// Code that should run in response to the hello message command
						//vscode.window.showInformationMessage(message.text!)

						// Send a message to our webview.
						// You can send any JSON serializable data.
						// Could also do this in extension .ts
						//this.postMessageToWebview({ type: "text", text: `Extension: ${Date.now()}` })
						// initializing new instance of Cline will make sure that any agentically running promises in old instance don't affect our new task. this essentially creates a fresh slate for the new task
						await this.initClineWithTask(message.text, message.images)
						break
					case "apiConfiguration":
						if (message.apiConfiguration) {
							await this.updateApiConfiguration(message.apiConfiguration)
						}
						await this.postStateToWebview()
						break
					case "autoApprovalSettings":
						if (message.autoApprovalSettings) {
							await this.updateGlobalState("autoApprovalSettings", message.autoApprovalSettings)
							if (this.cline) {
								this.cline.autoApprovalSettings = message.autoApprovalSettings
							}
							await this.postStateToWebview()
						}
						break
					case "browserSettings":
						if (message.browserSettings) {
							await this.updateGlobalState("browserSettings", message.browserSettings)
							if (this.cline) {
								this.cline.updateBrowserSettings(message.browserSettings)
							}
							await this.postStateToWebview()
						}
						break
					case "togglePlanActMode":
						if (message.chatSettings) {
							await this.togglePlanActModeWithChatSettings(message.chatSettings, message.chatContent)
						}
						break
					case "optionsResponse":
						await this.postMessageToWebview({
							type: "invoke",
							invoke: "sendMessage",
							text: message.text,
						})
						break
					// case "relaunchChromeDebugMode":
					// 	if (this.cline) {
					// 		this.cline.browserSession.relaunchChromeDebugMode()
					// 	}
					// 	break
					case "askResponse":
						this.cline?.handleWebviewAskResponse(message.askResponse!, message.text, message.images)
						break
					case "clearTask":
						// newTask will start a new task with a given task text, while clear task resets the current session and allows for a new task to be started
						await this.clearTask()
						await this.postStateToWebview()
						break
					case "didShowAnnouncement":
						await this.updateGlobalState("lastShownAnnouncementId", this.latestAnnouncementId)
						await this.postStateToWebview()
						break
					case "selectImages":
						const images = await selectImages()
						await this.postMessageToWebview({
							type: "selectedImages",
							images,
						})
						break
					case "exportCurrentTask":
						const currentTaskId = this.cline?.taskId
						if (currentTaskId) {
							this.exportTaskWithId(currentTaskId)
						}
						break
					case "showTaskWithId":
						this.showTaskWithId(message.text!)
						break
					case "deleteTaskWithId":
						this.deleteTaskWithId(message.text!)
						break
					case "exportTaskWithId":
						this.exportTaskWithId(message.text!)
						break
					case "resetState":
						await this.resetState()
						break
					case "requestOllamaModels":
						const ollamaModels = await this.getOllamaModels(message.text)
						this.postMessageToWebview({
							type: "ollamaModels",
							ollamaModels,
						})
						break
					case "requestLmStudioModels":
						const lmStudioModels = await this.getLmStudioModels(message.text)
						this.postMessageToWebview({
							type: "lmStudioModels",
							lmStudioModels,
						})
						break
					case "requestVsCodeLmModels":
						const vsCodeLmModels = await this.getVsCodeLmModels()
						this.postMessageToWebview({ type: "vsCodeLmModels", vsCodeLmModels })
						break
					case "refreshOpenRouterModels":
						await this.refreshOpenRouterModels()
						break
					case "refreshOpenAiModels":
						const { apiConfiguration } = await this.getState()
						const openAiModels = await this.getOpenAiModels(
							apiConfiguration.openAiBaseUrl,
							apiConfiguration.openAiApiKey,
						)
						this.postMessageToWebview({ type: "openAiModels", openAiModels })
						break
					case "openImage":
						openImage(message.text!)
						break
					case "openInBrowser":
						if (message.url) {
							vscode.env.openExternal(vscode.Uri.parse(message.url))
						}
						break
					case "fetchOpenGraphData":
						this.fetchOpenGraphData(message.text!)
						break
					case "checkIsImageUrl":
						this.checkIsImageUrl(message.text!)
						break
					case "openFile":
						openFile(message.text!)
						break
					case "openMention":
						openMention(message.text)
						break
					case "checkpointDiff": {
						if (message.number) {
							await this.cline?.presentMultifileDiff(message.number, false)
						}
						break
					}
					case "checkpointRestore": {
						await this.cancelTask() // we cannot alter message history say if the task is active, as it could be in the middle of editing a file or running a command, which expect the ask to be responded to rather than being superceded by a new message eg add deleted_api_reqs
						// cancel task waits for any open editor to be reverted and starts a new cline instance
						if (message.number) {
							// wait for messages to be loaded
							await pWaitFor(() => this.cline?.isInitialized === true, {
								timeout: 3_000,
							}).catch(() => {
								console.error("Failed to init new cline instance")
							})
							// NOTE: cancelTask awaits abortTask, which awaits diffViewProvider.revertChanges, which reverts any edited files, allowing us to reset to a checkpoint rather than running into a state where the revertChanges function is called alongside or after the checkpoint reset
							await this.cline?.restoreCheckpoint(message.number, message.text! as ClineCheckpointRestore)
						}
						break
					}
					case "taskCompletionViewChanges": {
						if (message.number) {
							await this.cline?.presentMultifileDiff(message.number, true)
						}
						break
					}
					case "cancelTask":
						this.cancelTask()
						break
					case "getLatestState":
						await this.postStateToWebview()
						break
					case "accountLoginClicked": {
						// Generate nonce for state validation
						const nonce = crypto.randomBytes(32).toString("hex")
						await this.storeSecret("authNonce", nonce)

						// Open browser for authentication with state param
						console.log("Login button clicked in account page")
						console.log("Opening auth page with state param")

						const uriScheme = vscode.env.uriScheme

						const authUrl = vscode.Uri.parse(
							`https://app.cline.bot/auth?state=${encodeURIComponent(nonce)}&callback_url=${encodeURIComponent(`${uriScheme || "vscode"}://saoudrizwan.claude-dev/auth`)}`,
						)
						vscode.env.openExternal(authUrl)
						break
					}
					case "accountLogoutClicked": {
						await this.handleSignOut()
						break
					}
					case "showAccountViewClicked": {
						await this.postMessageToWebview({ type: "action", action: "accountButtonClicked" })
						break
					}
					case "fetchUserCreditsData": {
						await this.fetchUserCreditsData()
						break
					}
					case "showMcpView": {
						await this.postMessageToWebview({ type: "action", action: "mcpButtonClicked" })
						break
					}
					case "openMcpSettings": {
						const mcpSettingsFilePath = await this.mcpHub?.getMcpSettingsFilePath()
						if (mcpSettingsFilePath) {
							openFile(mcpSettingsFilePath)
						}
						break
					}
					case "fetchMcpMarketplace": {
						await this.fetchMcpMarketplace(message.bool)
						break
					}
					case "downloadMcp": {
						if (message.mcpId) {
							// 1. Toggle to act mode if we are in plan mode
							const { chatSettings } = await this.getStateToPostToWebview()
							if (chatSettings.mode === "plan") {
								await this.togglePlanActModeWithChatSettings({ mode: "act" })
							}

							// 2. Enable MCP settings if disabled
							// Enable MCP mode if disabled
							const mcpConfig = vscode.workspace.getConfiguration("cline.mcp")
							if (mcpConfig.get<string>("mode") !== "full") {
								await mcpConfig.update("mode", "full", true)
							}

							// 3. download MCP
							await this.downloadMcp(message.mcpId)
						}
						break
					}
					case "silentlyRefreshMcpMarketplace": {
						await this.silentlyRefreshMcpMarketplace()
						break
					}
					// case "openMcpMarketplaceServerDetails": {
					// 	if (message.text) {
					// 		const response = await fetch(`https://api.cline.bot/v1/mcp/marketplace/item?mcpId=${message.mcpId}`)
					// 		const details: McpDownloadResponse = await response.json()

					// 		if (details.readmeContent) {
					// 			// Disable markdown preview markers
					// 			const config = vscode.workspace.getConfiguration("markdown")
					// 			await config.update("preview.markEditorSelection", false, true)

					// 			// Create URI with base64 encoded markdown content
					// 			const uri = vscode.Uri.parse(
					// 				`${DIFF_VIEW_URI_SCHEME}:${details.name} README?${Buffer.from(details.readmeContent).toString("base64")}`,
					// 			)

					// 			// close existing
					// 			const tabs = vscode.window.tabGroups.all
					// 				.flatMap((tg) => tg.tabs)
					// 				.filter((tab) => tab.label && tab.label.includes("README") && tab.label.includes("Preview"))
					// 			for (const tab of tabs) {
					// 				await vscode.window.tabGroups.close(tab)
					// 			}

					// 			// Show only the preview
					// 			await vscode.commands.executeCommand("markdown.showPreview", uri, {
					// 				sideBySide: true,
					// 				preserveFocus: true,
					// 			})
					// 		}
					// 	}

					// 	this.postMessageToWebview({ type: "relinquishControl" })

					// 	break
					// }
					case "toggleMcpServer": {
						try {
							await this.mcpHub?.toggleServerDisabled(message.serverName!, message.disabled!)
						} catch (error) {
							console.error(`Failed to toggle MCP server ${message.serverName}:`, error)
						}
						break
					}
					case "toggleToolAutoApprove": {
						try {
							await this.mcpHub?.toggleToolAutoApprove(message.serverName!, message.toolName!, message.autoApprove!)
						} catch (error) {
							console.error(`Failed to toggle auto-approve for tool ${message.toolName}:`, error)
						}
						break
					}
					case "requestTotalTasksSize": {
						this.refreshTotalTasksSize()
						break
					}
					case "restartMcpServer": {
						try {
							await this.mcpHub?.restartConnection(message.text!)
						} catch (error) {
							console.error(`Failed to retry connection for ${message.text}:`, error)
						}
						break
					}
					case "deleteMcpServer": {
						if (message.serverName) {
							this.mcpHub?.deleteServer(message.serverName)
						}
						break
					}
					case "fetchLatestMcpServersFromHub": {
						this.mcpHub?.sendLatestMcpServers()
						break
					}
					case "searchCommits": {
						const cwd = vscode.workspace.workspaceFolders?.map((folder) => folder.uri.fsPath).at(0)
						if (cwd) {
							try {
								const commits = await searchCommits(message.text || "", cwd)
								await this.postMessageToWebview({
									type: "commitSearchResults",
									commits,
								})
							} catch (error) {
								console.error(`Error searching commits: ${JSON.stringify(error)}`)
							}
						}
						break
					}
					case "updateMcpTimeout": {
						try {
							if (message.serverName && message.timeout) {
								await this.mcpHub?.updateServerTimeout(message.serverName, message.timeout)
							}
						} catch (error) {
							console.error(`Failed to update timeout for server ${message.serverName}:`, error)
						}
						break
					}
					case "openExtensionSettings": {
						const settingsFilter = message.text || ""
						await vscode.commands.executeCommand(
							"workbench.action.openSettings",
							`@ext:saoudrizwan.claude-dev ${settingsFilter}`.trim(), // trim whitespace if no settings filter
						)
						break
					}
					case "invoke": {
						if (message.text) {
							await this.postMessageToWebview({
								type: "invoke",
								invoke: message.text as Invoke,
							})
						}
						break
					}
					// telemetry
					case "openSettings": {
						await this.postMessageToWebview({
							type: "action",
							action: "settingsButtonClicked",
						})
						break
					}
					case "telemetrySetting": {
						if (message.telemetrySetting) {
							await this.updateTelemetrySetting(message.telemetrySetting)
						}
						await this.postStateToWebview()
						break
					}
					case "updateSettings": {
						// api config
						if (message.apiConfiguration) {
							await this.updateApiConfiguration(message.apiConfiguration)
						}

						// custom instructions
						await this.updateCustomInstructions(message.customInstructionsSetting)

						// telemetry setting
						if (message.telemetrySetting) {
							await this.updateTelemetrySetting(message.telemetrySetting)
						}

						// plan act setting
						await this.updateGlobalState("planActSeparateModelsSetting", message.planActSeparateModelsSetting)

						// after settings are updated, post state to webview
						await this.postStateToWebview()

						await this.postMessageToWebview({ type: "didUpdateSettings" })
						break
					}
					case "clearAllTaskHistory": {
						await this.deleteAllTaskHistory()
						await this.postStateToWebview()
						this.refreshTotalTasksSize()
						this.postMessageToWebview({ type: "relinquishControl" })
						break
					}
					// Add more switch case statements here as more webview message commands
					// are created within the webview context (i.e. inside media/main.js)
				}
			},
			null,
			this.disposables,
		)
	}

	async updateTelemetrySetting(telemetrySetting: TelemetrySetting) {
		await this.updateGlobalState("telemetrySetting", telemetrySetting)
		const isOptedIn = telemetrySetting === "enabled"
		telemetryService.updateTelemetryState(isOptedIn)
	}

	async togglePlanActModeWithChatSettings(chatSettings: ChatSettings, chatContent?: ChatContent) {
		const didSwitchToActMode = chatSettings.mode === "act"

		// Capture mode switch telemetry | Capture regardless of if we know the taskId
		telemetryService.captureModeSwitch(this.cline?.taskId ?? "0", chatSettings.mode)

		// Get previous model info that we will revert to after saving current mode api info
		const {
			apiConfiguration,
			previousModeApiProvider: newApiProvider,
			previousModeModelId: newModelId,
			previousModeModelInfo: newModelInfo,
			previousModeThinkingBudgetTokens: newThinkingBudgetTokens,
			planActSeparateModelsSetting,
		} = await this.getState()

		const shouldSwitchModel = planActSeparateModelsSetting === true

		if (shouldSwitchModel) {
			// Save the last model used in this mode
			await this.updateGlobalState("previousModeApiProvider", apiConfiguration.apiProvider)
			await this.updateGlobalState("previousModeThinkingBudgetTokens", apiConfiguration.thinkingBudgetTokens)
			switch (apiConfiguration.apiProvider) {
				case "anthropic":
				case "bedrock":
				case "vertex":
				case "gemini":
				case "asksage":
				case "openai-native":
				case "qwen":
				case "deepseek":
					await this.updateGlobalState("previousModeModelId", apiConfiguration.apiModelId)
					break
				case "openrouter":
				case "cline":
					await this.updateGlobalState("previousModeModelId", apiConfiguration.openRouterModelId)
					await this.updateGlobalState("previousModeModelInfo", apiConfiguration.openRouterModelInfo)
					break
				case "vscode-lm":
					await this.updateGlobalState("previousModeModelId", apiConfiguration.vsCodeLmModelSelector)
					break
				case "openai":
					await this.updateGlobalState("previousModeModelId", apiConfiguration.openAiModelId)
					await this.updateGlobalState("previousModeModelInfo", apiConfiguration.openAiModelInfo)
					break
				case "ollama":
					await this.updateGlobalState("previousModeModelId", apiConfiguration.ollamaModelId)
					break
				case "lmstudio":
					await this.updateGlobalState("previousModeModelId", apiConfiguration.lmStudioModelId)
					break
				case "litellm":
					await this.updateGlobalState("previousModeModelId", apiConfiguration.liteLlmModelId)
					break
				case "requesty":
					await this.updateGlobalState("previousModeModelId", apiConfiguration.requestyModelId)
					break
			}

			// Restore the model used in previous mode
			if (newApiProvider || newModelId || newThinkingBudgetTokens !== undefined) {
				await this.updateGlobalState("apiProvider", newApiProvider)
				await this.updateGlobalState("thinkingBudgetTokens", newThinkingBudgetTokens)
				switch (newApiProvider) {
					case "anthropic":
					case "bedrock":
					case "vertex":
					case "gemini":
					case "asksage":
					case "openai-native":
					case "qwen":
					case "deepseek":
						await this.updateGlobalState("apiModelId", newModelId)
						break
					case "openrouter":
					case "cline":
						await this.updateGlobalState("openRouterModelId", newModelId)
						await this.updateGlobalState("openRouterModelInfo", newModelInfo)
						break
					case "vscode-lm":
						await this.updateGlobalState("vsCodeLmModelSelector", newModelId)
						break
					case "openai":
						await this.updateGlobalState("openAiModelId", newModelId)
						await this.updateGlobalState("openAiModelInfo", newModelInfo)
						break
					case "ollama":
						await this.updateGlobalState("ollamaModelId", newModelId)
						break
					case "lmstudio":
						await this.updateGlobalState("lmStudioModelId", newModelId)
						break
					case "litellm":
						await this.updateGlobalState("liteLlmModelId", newModelId)
						break
					case "requesty":
						await this.updateGlobalState("requestyModelId", newModelId)
						break
				}

				if (this.cline) {
					const { apiConfiguration: updatedApiConfiguration } = await this.getState()
					this.cline.api = buildApiHandler(updatedApiConfiguration)
				}
			}
		}

		await this.updateGlobalState("chatSettings", chatSettings)
		await this.postStateToWebview()

		if (this.cline) {
			this.cline.updateChatSettings(chatSettings)
			if (this.cline.isAwaitingPlanResponse && didSwitchToActMode) {
				this.cline.didRespondToPlanAskBySwitchingMode = true
				// Use chatContent if provided, otherwise use default message
				await this.postMessageToWebview({
					type: "invoke",
					invoke: "sendMessage",
					text: chatContent?.message || "PLAN_MODE_TOGGLE_RESPONSE",
					images: chatContent?.images,
				})
			} else {
				this.cancelTask()
			}
		}
	}

	async cancelTask() {
		if (this.cline) {
			const { historyItem } = await this.getTaskWithId(this.cline.taskId)
			try {
				await this.cline.abortTask()
			} catch (error) {
				console.error("Failed to abort task", error)
			}
			await pWaitFor(
				() =>
					this.cline === undefined ||
					this.cline.isStreaming === false ||
					this.cline.didFinishAbortingStream ||
					this.cline.isWaitingForFirstChunk, // if only first chunk is processed, then there's no need to wait for graceful abort (closes edits, browser, etc)
				{
					timeout: 3_000,
				},
			).catch(() => {
				console.error("Failed to abort task")
			})
			if (this.cline) {
				// 'abandoned' will prevent this cline instance from affecting future cline instance gui. this may happen if its hanging on a streaming request
				this.cline.abandoned = true
			}
			await this.initClineWithHistoryItem(historyItem) // clears task again, so we need to abortTask manually above
			// await this.postStateToWebview() // new Cline instance will post state when it's ready. having this here sent an empty messages array to webview leading to virtuoso having to reload the entire list
		}
	}

	async updateCustomInstructions(instructions?: string) {
		// User may be clearing the field
		await this.updateGlobalState("customInstructions", instructions || undefined)
		if (this.cline) {
			this.cline.customInstructions = instructions || undefined
		}
	}

	async updateApiConfiguration(apiConfiguration: ApiConfiguration) {
		const {
			apiProvider,
			apiModelId,
			apiKey,
			openRouterApiKey,
			awsAccessKey,
			awsSecretKey,
			awsSessionToken,
			awsRegion,
			awsUseCrossRegionInference,
			awsBedrockUsePromptCache,
			awsBedrockEndpoint,
			awsProfile,
			awsUseProfile,
			vertexProjectId,
			vertexRegion,
			openAiBaseUrl,
			openAiApiKey,
			openAiModelId,
			openAiModelInfo,
			ollamaModelId,
			ollamaBaseUrl,
			ollamaApiOptionsCtxNum,
			lmStudioModelId,
			lmStudioBaseUrl,
			anthropicBaseUrl,
			geminiApiKey,
			openAiNativeApiKey,
			deepSeekApiKey,
			requestyApiKey,
			requestyModelId,
			togetherApiKey,
			togetherModelId,
			qwenApiKey,
			mistralApiKey,
			azureApiVersion,
			openRouterModelId,
			openRouterModelInfo,
			vsCodeLmModelSelector,
			liteLlmBaseUrl,
			liteLlmModelId,
			liteLlmApiKey,
			qwenApiLine,
			asksageApiKey,
			asksageApiUrl,
			xaiApiKey,
			thinkingBudgetTokens,
			clineApiKey,
			sambanovaApiKey,
		} = apiConfiguration
		await this.updateGlobalState("apiProvider", apiProvider)
		await this.updateGlobalState("apiModelId", apiModelId)
		await this.storeSecret("apiKey", apiKey)
		await this.storeSecret("openRouterApiKey", openRouterApiKey)
		await this.storeSecret("awsAccessKey", awsAccessKey)
		await this.storeSecret("awsSecretKey", awsSecretKey)
		await this.storeSecret("awsSessionToken", awsSessionToken)
		await this.updateGlobalState("awsRegion", awsRegion)
		await this.updateGlobalState("awsUseCrossRegionInference", awsUseCrossRegionInference)
		await this.updateGlobalState("awsBedrockUsePromptCache", awsBedrockUsePromptCache)
		await this.updateGlobalState("awsBedrockEndpoint", awsBedrockEndpoint)
		await this.updateGlobalState("awsProfile", awsProfile)
		await this.updateGlobalState("awsUseProfile", awsUseProfile)
		await this.updateGlobalState("vertexProjectId", vertexProjectId)
		await this.updateGlobalState("vertexRegion", vertexRegion)
		await this.updateGlobalState("openAiBaseUrl", openAiBaseUrl)
		await this.storeSecret("openAiApiKey", openAiApiKey)
		await this.updateGlobalState("openAiModelId", openAiModelId)
		await this.updateGlobalState("openAiModelInfo", openAiModelInfo)
		await this.updateGlobalState("ollamaModelId", ollamaModelId)
		await this.updateGlobalState("ollamaBaseUrl", ollamaBaseUrl)
		await this.updateGlobalState("ollamaApiOptionsCtxNum", ollamaApiOptionsCtxNum)
		await this.updateGlobalState("lmStudioModelId", lmStudioModelId)
		await this.updateGlobalState("lmStudioBaseUrl", lmStudioBaseUrl)
		await this.updateGlobalState("anthropicBaseUrl", anthropicBaseUrl)
		await this.storeSecret("geminiApiKey", geminiApiKey)
		await this.storeSecret("openAiNativeApiKey", openAiNativeApiKey)
		await this.storeSecret("deepSeekApiKey", deepSeekApiKey)
		await this.storeSecret("requestyApiKey", requestyApiKey)
		await this.storeSecret("togetherApiKey", togetherApiKey)
		await this.storeSecret("qwenApiKey", qwenApiKey)
		await this.storeSecret("mistralApiKey", mistralApiKey)
		await this.storeSecret("liteLlmApiKey", liteLlmApiKey)
		await this.storeSecret("xaiApiKey", xaiApiKey)
		await this.updateGlobalState("azureApiVersion", azureApiVersion)
		await this.updateGlobalState("openRouterModelId", openRouterModelId)
		await this.updateGlobalState("openRouterModelInfo", openRouterModelInfo)
		await this.updateGlobalState("vsCodeLmModelSelector", vsCodeLmModelSelector)
		await this.updateGlobalState("liteLlmBaseUrl", liteLlmBaseUrl)
		await this.updateGlobalState("liteLlmModelId", liteLlmModelId)
		await this.updateGlobalState("qwenApiLine", qwenApiLine)
		await this.updateGlobalState("requestyModelId", requestyModelId)
		await this.updateGlobalState("togetherModelId", togetherModelId)
		await this.storeSecret("asksageApiKey", asksageApiKey)
		await this.updateGlobalState("asksageApiUrl", asksageApiUrl)
		await this.updateGlobalState("thinkingBudgetTokens", thinkingBudgetTokens)
		await this.storeSecret("clineApiKey", clineApiKey)
		await this.storeSecret("sambanovaApiKey", sambanovaApiKey)
		if (this.cline) {
			this.cline.api = buildApiHandler(apiConfiguration)
		}
	}

	// MCP

	async getDocumentsPath(): Promise<string> {
		if (process.platform === "win32") {
			try {
				const { stdout: docsPath } = await execa("powershell", [
					"-NoProfile", // Ignore user's PowerShell profile(s)
					"-Command",
					"[System.Environment]::GetFolderPath([System.Environment+SpecialFolder]::MyDocuments)",
				])
				const trimmedPath = docsPath.trim()
				if (trimmedPath) {
					return trimmedPath
				}
			} catch (err) {
				console.error("Failed to retrieve Windows Documents path. Falling back to homedir/Documents.")
			}
		} else if (process.platform === "linux") {
			try {
				// First check if xdg-user-dir exists
				await execa("which", ["xdg-user-dir"])

				// If it exists, try to get XDG documents path
				const { stdout } = await execa("xdg-user-dir", ["DOCUMENTS"])
				const trimmedPath = stdout.trim()
				if (trimmedPath) {
					return trimmedPath
				}
			} catch {
				// Log error but continue to fallback
				console.error("Failed to retrieve XDG Documents path. Falling back to homedir/Documents.")
			}
		}

		// Default fallback for all platforms
		return path.join(os.homedir(), "Documents")
	}

	async ensureMcpServersDirectoryExists(): Promise<string> {
		const userDocumentsPath = await this.getDocumentsPath()
		const mcpServersDir = path.join(userDocumentsPath, "Cline", "MCP")
		try {
			await fs.mkdir(mcpServersDir, { recursive: true })
		} catch (error) {
			return "~/Documents/Cline/MCP" // in case creating a directory in documents fails for whatever reason (e.g. permissions) - this is fine since this path is only ever used in the system prompt
		}
		return mcpServersDir
	}

	async ensureSettingsDirectoryExists(): Promise<string> {
		const settingsDir = path.join(this.context.globalStorageUri.fsPath, "settings")
		await fs.mkdir(settingsDir, { recursive: true })
		return settingsDir
	}

	// VSCode LM API

	private async getVsCodeLmModels() {
		try {
			const models = await vscode.lm.selectChatModels({})
			return models || []
		} catch (error) {
			console.error("Error fetching VS Code LM models:", error)
			return []
		}
	}

	// Ollama

	async getOllamaModels(baseUrl?: string) {
		try {
			if (!baseUrl) {
				baseUrl = "http://localhost:11434"
			}
			if (!URL.canParse(baseUrl)) {
				return []
			}
			const response = await axios.get(`${baseUrl}/api/tags`)
			const modelsArray = response.data?.models?.map((model: any) => model.name) || []
			const models = [...new Set<string>(modelsArray)]
			return models
		} catch (error) {
			return []
		}
	}

	// LM Studio

	async getLmStudioModels(baseUrl?: string) {
		try {
			if (!baseUrl) {
				baseUrl = "http://localhost:1234"
			}
			if (!URL.canParse(baseUrl)) {
				return []
			}
			const response = await axios.get(`${baseUrl}/v1/models`)
			const modelsArray = response.data?.data?.map((model: any) => model.id) || []
			const models = [...new Set<string>(modelsArray)]
			return models
		} catch (error) {
			return []
		}
	}

	// Account

	async fetchUserCreditsData() {
		try {
			await Promise.all([
				this.accountService?.fetchBalance(),
				this.accountService?.fetchUsageTransactions(),
				this.accountService?.fetchPaymentTransactions(),
			])
		} catch (error) {
			console.error("Failed to fetch user credits data:", error)
		}
	}

	// Auth

	public async validateAuthState(state: string | null): Promise<boolean> {
		const storedNonce = await this.getSecret("authNonce")
		if (!state || state !== storedNonce) {
			return false
		}
		await this.storeSecret("authNonce", undefined) // Clear after use
		return true
	}

	async handleAuthCallback(customToken: string, apiKey: string) {
		try {
			// Store API key for API calls
			await this.storeSecret("clineApiKey", apiKey)

			// Send custom token to webview for Firebase auth
			await this.postMessageToWebview({
				type: "authCallback",
				customToken,
			})

			const clineProvider: ApiProvider = "cline"
			await this.updateGlobalState("apiProvider", clineProvider)

			// Update API configuration with the new provider and API key
			const { apiConfiguration } = await this.getState()
			const updatedConfig = {
				...apiConfiguration,
				apiProvider: clineProvider,
				clineApiKey: apiKey,
			}

			if (this.cline) {
				this.cline.api = buildApiHandler(updatedConfig)
			}

			await this.postStateToWebview()
			vscode.window.showInformationMessage("Successfully logged in to Cline")
		} catch (error) {
			console.error("Failed to handle auth callback:", error)
			vscode.window.showErrorMessage("Failed to log in to Cline")
			// Even on login failure, we preserve any existing tokens
			// Only clear tokens on explicit logout
		}
	}

	// MCP Marketplace

	private async fetchMcpMarketplaceFromApi(silent: boolean = false): Promise<McpMarketplaceCatalog | undefined> {
		try {
			const response = await axios.get("https://api.cline.bot/v1/mcp/marketplace", {
				headers: {
					"Content-Type": "application/json",
				},
			})

			if (!response.data) {
				throw new Error("Invalid response from MCP marketplace API")
			}

			const catalog: McpMarketplaceCatalog = {
				items: (response.data || []).map((item: any) => ({
					...item,
					githubStars: item.githubStars ?? 0,
					downloadCount: item.downloadCount ?? 0,
					tags: item.tags ?? [],
				})),
			}

			// Store in global state
			await this.updateGlobalState("mcpMarketplaceCatalog", catalog)
			return catalog
		} catch (error) {
			console.error("Failed to fetch MCP marketplace:", error)
			if (!silent) {
				const errorMessage = error instanceof Error ? error.message : "Failed to fetch MCP marketplace"
				await this.postMessageToWebview({
					type: "mcpMarketplaceCatalog",
					error: errorMessage,
				})
				vscode.window.showErrorMessage(errorMessage)
			}
			return undefined
		}
	}

	async silentlyRefreshMcpMarketplace() {
		try {
			const catalog = await this.fetchMcpMarketplaceFromApi(true)
			if (catalog) {
				await this.postMessageToWebview({
					type: "mcpMarketplaceCatalog",
					mcpMarketplaceCatalog: catalog,
				})
			}
		} catch (error) {
			console.error("Failed to silently refresh MCP marketplace:", error)
		}
	}

	private async fetchMcpMarketplace(forceRefresh: boolean = false) {
		try {
			// Check if we have cached data
			const cachedCatalog = (await this.getGlobalState("mcpMarketplaceCatalog")) as McpMarketplaceCatalog | undefined
			if (!forceRefresh && cachedCatalog?.items) {
				await this.postMessageToWebview({
					type: "mcpMarketplaceCatalog",
					mcpMarketplaceCatalog: cachedCatalog,
				})
				return
			}

			const catalog = await this.fetchMcpMarketplaceFromApi(false)
			if (catalog) {
				await this.postMessageToWebview({
					type: "mcpMarketplaceCatalog",
					mcpMarketplaceCatalog: catalog,
				})
			}
		} catch (error) {
			console.error("Failed to handle cached MCP marketplace:", error)
			const errorMessage = error instanceof Error ? error.message : "Failed to handle cached MCP marketplace"
			await this.postMessageToWebview({
				type: "mcpMarketplaceCatalog",
				error: errorMessage,
			})
			vscode.window.showErrorMessage(errorMessage)
		}
	}

	private async downloadMcp(mcpId: string) {
		try {
			// First check if we already have this MCP server installed
			const servers = this.mcpHub?.getServers() || []
			const isInstalled = servers.some((server: McpServer) => server.name === mcpId)

			if (isInstalled) {
				throw new Error("This MCP server is already installed")
			}

			// Fetch server details from marketplace
			const response = await axios.post<McpDownloadResponse>(
				"https://api.cline.bot/v1/mcp/download",
				{ mcpId },
				{
					headers: { "Content-Type": "application/json" },
					timeout: 10000,
				},
			)

			if (!response.data) {
				throw new Error("Invalid response from MCP marketplace API")
			}

			console.log("[downloadMcp] Response from download API", { response })

			const mcpDetails = response.data

			// Validate required fields
			if (!mcpDetails.githubUrl) {
				throw new Error("Missing GitHub URL in MCP download response")
			}
			if (!mcpDetails.readmeContent) {
				throw new Error("Missing README content in MCP download response")
			}

			// Send details to webview
			await this.postMessageToWebview({
				type: "mcpDownloadDetails",
				mcpDownloadDetails: mcpDetails,
			})

			// Create task with context from README and added guidelines for MCP server installation
			const task = `Set up the MCP server from ${mcpDetails.githubUrl} while adhering to these MCP server installation rules:
- Use "${mcpDetails.mcpId}" as the server name in cline_mcp_settings.json.
- Create the directory for the new MCP server before starting installation.
- Use commands aligned with the user's shell and operating system best practices.
- The following README may contain instructions that conflict with the user's OS, in which case proceed thoughtfully.
- Once installed, demonstrate the server's capabilities by using one of its tools.
Here is the project's README to help you get started:\n\n${mcpDetails.readmeContent}\n${mcpDetails.llmsInstallationContent}`

			// Initialize task and show chat view
			await this.initClineWithTask(task)
			await this.postMessageToWebview({
				type: "action",
				action: "chatButtonClicked",
			})
		} catch (error) {
			console.error("Failed to download MCP:", error)
			let errorMessage = "Failed to download MCP"

			if (axios.isAxiosError(error)) {
				if (error.code === "ECONNABORTED") {
					errorMessage = "Request timed out. Please try again."
				} else if (error.response?.status === 404) {
					errorMessage = "MCP server not found in marketplace."
				} else if (error.response?.status === 500) {
					errorMessage = "Internal server error. Please try again later."
				} else if (!error.response && error.request) {
					errorMessage = "Network error. Please check your internet connection."
				}
			} else if (error instanceof Error) {
				errorMessage = error.message
			}

			// Show error in both notification and marketplace UI
			vscode.window.showErrorMessage(errorMessage)
			await this.postMessageToWebview({
				type: "mcpDownloadDetails",
				error: errorMessage,
			})
		}
	}

	// OpenAi

	async getOpenAiModels(baseUrl?: string, apiKey?: string) {
		try {
			if (!baseUrl) {
				return []
			}

			if (!URL.canParse(baseUrl)) {
				return []
			}

			const config: Record<string, any> = {}
			if (apiKey) {
				config["headers"] = { Authorization: `Bearer ${apiKey}` }
			}

			const response = await axios.get(`${baseUrl}/models`, config)
			const modelsArray = response.data?.data?.map((model: any) => model.id) || []
			const models = [...new Set<string>(modelsArray)]
			return models
		} catch (error) {
			return []
		}
	}

	// OpenRouter

	async handleOpenRouterCallback(code: string) {
		let apiKey: string
		try {
			const response = await axios.post("https://openrouter.ai/api/v1/auth/keys", { code })
			if (response.data && response.data.key) {
				apiKey = response.data.key
			} else {
				throw new Error("Invalid response from OpenRouter API")
			}
		} catch (error) {
			console.error("Error exchanging code for API key:", error)
			throw error
		}

		const openrouter: ApiProvider = "openrouter"
		await this.updateGlobalState("apiProvider", openrouter)
		await this.storeSecret("openRouterApiKey", apiKey)
		await this.postStateToWebview()
		if (this.cline) {
			this.cline.api = buildApiHandler({
				apiProvider: openrouter,
				openRouterApiKey: apiKey,
			})
		}
		// await this.postMessageToWebview({ type: "action", action: "settingsButtonClicked" }) // bad ux if user is on welcome
	}

	private async ensureCacheDirectoryExists(): Promise<string> {
		const cacheDir = path.join(this.context.globalStorageUri.fsPath, "cache")
		await fs.mkdir(cacheDir, { recursive: true })
		return cacheDir
	}

	async readOpenRouterModels(): Promise<Record<string, ModelInfo> | undefined> {
		const openRouterModelsFilePath = path.join(await this.ensureCacheDirectoryExists(), GlobalFileNames.openRouterModels)
		const fileExists = await fileExistsAtPath(openRouterModelsFilePath)
		if (fileExists) {
			const fileContents = await fs.readFile(openRouterModelsFilePath, "utf8")
			return JSON.parse(fileContents)
		}
		return undefined
	}

	async refreshOpenRouterModels() {
		const openRouterModelsFilePath = path.join(await this.ensureCacheDirectoryExists(), GlobalFileNames.openRouterModels)

		let models: Record<string, ModelInfo> = {}
		try {
			const response = await axios.get("https://openrouter.ai/api/v1/models")
			/*
			{
				"id": "anthropic/claude-3.5-sonnet",
				"name": "Anthropic: Claude 3.5 Sonnet",
				"created": 1718841600,
				"description": "Claude 3.5 Sonnet delivers better-than-Opus capabilities, faster-than-Sonnet speeds, at the same Sonnet prices. Sonnet is particularly good at:\n\n- Coding: Autonomously writes, edits, and runs code with reasoning and troubleshooting\n- Data science: Augments human data science expertise; navigates unstructured data while using multiple tools for insights\n- Visual processing: excelling at interpreting charts, graphs, and images, accurately transcribing text to derive insights beyond just the text alone\n- Agentic tasks: exceptional tool use, making it great at agentic tasks (i.e. complex, multi-step problem solving tasks that require engaging with other systems)\n\n#multimodal",
				"context_length": 200000,
				"architecture": {
					"modality": "text+image-\u003Etext",
					"tokenizer": "Claude",
					"instruct_type": null
				},
				"pricing": {
					"prompt": "0.000003",
					"completion": "0.000015",
					"image": "0.0048",
					"request": "0"
				},
				"top_provider": {
					"context_length": 200000,
					"max_completion_tokens": 8192,
					"is_moderated": true
				},
				"per_request_limits": null
			},
			*/
			if (response.data?.data) {
				const rawModels = response.data.data
				const parsePrice = (price: any) => {
					if (price) {
						return parseFloat(price) * 1_000_000
					}
					return undefined
				}
				for (const rawModel of rawModels) {
					const modelInfo: ModelInfo = {
						maxTokens: rawModel.top_provider?.max_completion_tokens,
						contextWindow: rawModel.context_length,
						supportsImages: rawModel.architecture?.modality?.includes("image"),
						supportsPromptCache: false,
						inputPrice: parsePrice(rawModel.pricing?.prompt),
						outputPrice: parsePrice(rawModel.pricing?.completion),
						description: rawModel.description,
					}

					switch (rawModel.id) {
						case "anthropic/claude-3-7-sonnet":
						case "anthropic/claude-3-7-sonnet:beta":
						case "anthropic/claude-3.7-sonnet":
						case "anthropic/claude-3.7-sonnet:beta":
						case "anthropic/claude-3.7-sonnet:thinking":
						case "anthropic/claude-3.5-sonnet":
						case "anthropic/claude-3.5-sonnet:beta":
							// NOTE: this needs to be synced with api.ts/openrouter default model info
							modelInfo.supportsComputerUse = true
							modelInfo.supportsPromptCache = true
							modelInfo.cacheWritesPrice = 3.75
							modelInfo.cacheReadsPrice = 0.3
							break
						case "anthropic/claude-3.5-sonnet-20240620":
						case "anthropic/claude-3.5-sonnet-20240620:beta":
							modelInfo.supportsPromptCache = true
							modelInfo.cacheWritesPrice = 3.75
							modelInfo.cacheReadsPrice = 0.3
							break
						case "anthropic/claude-3-5-haiku":
						case "anthropic/claude-3-5-haiku:beta":
						case "anthropic/claude-3-5-haiku-20241022":
						case "anthropic/claude-3-5-haiku-20241022:beta":
						case "anthropic/claude-3.5-haiku":
						case "anthropic/claude-3.5-haiku:beta":
						case "anthropic/claude-3.5-haiku-20241022":
						case "anthropic/claude-3.5-haiku-20241022:beta":
							modelInfo.supportsPromptCache = true
							modelInfo.cacheWritesPrice = 1.25
							modelInfo.cacheReadsPrice = 0.1
							break
						case "anthropic/claude-3-opus":
						case "anthropic/claude-3-opus:beta":
							modelInfo.supportsPromptCache = true
							modelInfo.cacheWritesPrice = 18.75
							modelInfo.cacheReadsPrice = 1.5
							break
						case "anthropic/claude-3-haiku":
						case "anthropic/claude-3-haiku:beta":
							modelInfo.supportsPromptCache = true
							modelInfo.cacheWritesPrice = 0.3
							modelInfo.cacheReadsPrice = 0.03
							break
						case "deepseek/deepseek-chat":
							modelInfo.supportsPromptCache = true
							// see api.ts/deepSeekModels for more info
							modelInfo.inputPrice = 0
							modelInfo.cacheWritesPrice = 0.14
							modelInfo.cacheReadsPrice = 0.014
							break
					}

					models[rawModel.id] = modelInfo
				}
			} else {
				console.error("Invalid response from OpenRouter API")
			}
			await fs.writeFile(openRouterModelsFilePath, JSON.stringify(models))
			console.log("OpenRouter models fetched and saved", models)
		} catch (error) {
			console.error("Error fetching OpenRouter models:", error)
		}

		await this.postMessageToWebview({
			type: "openRouterModels",
			openRouterModels: models,
		})
		return models
	}

	// Task history

	async getTaskWithId(id: string): Promise<{
		historyItem: HistoryItem
		taskDirPath: string
		apiConversationHistoryFilePath: string
		uiMessagesFilePath: string
		apiConversationHistory: Anthropic.MessageParam[]
	}> {
		const history = ((await this.getGlobalState("taskHistory")) as HistoryItem[] | undefined) || []
		const historyItem = history.find((item) => item.id === id)
		if (historyItem) {
			const taskDirPath = path.join(this.context.globalStorageUri.fsPath, "tasks", id)
			const apiConversationHistoryFilePath = path.join(taskDirPath, GlobalFileNames.apiConversationHistory)
			const uiMessagesFilePath = path.join(taskDirPath, GlobalFileNames.uiMessages)
			const fileExists = await fileExistsAtPath(apiConversationHistoryFilePath)
			if (fileExists) {
				const apiConversationHistory = JSON.parse(await fs.readFile(apiConversationHistoryFilePath, "utf8"))
				return {
					historyItem,
					taskDirPath,
					apiConversationHistoryFilePath,
					uiMessagesFilePath,
					apiConversationHistory,
				}
			}
		}
		// if we tried to get a task that doesn't exist, remove it from state
		// FIXME: this seems to happen sometimes when the json file doesnt save to disk for some reason
		await this.deleteTaskFromState(id)
		throw new Error("Task not found")
	}

	async showTaskWithId(id: string) {
		if (id !== this.cline?.taskId) {
			// non-current task
			const { historyItem } = await this.getTaskWithId(id)
			await this.initClineWithHistoryItem(historyItem) // clears existing task
		}
		await this.postMessageToWebview({
			type: "action",
			action: "chatButtonClicked",
		})
	}

	async exportTaskWithId(id: string) {
		const { historyItem, apiConversationHistory } = await this.getTaskWithId(id)
		await downloadTask(historyItem.ts, apiConversationHistory)
	}

	async deleteAllTaskHistory() {
		await this.clearTask()
		await this.updateGlobalState("taskHistory", undefined)
		try {
			// Remove all contents of tasks directory
			const taskDirPath = path.join(this.context.globalStorageUri.fsPath, "tasks")
			if (await fileExistsAtPath(taskDirPath)) {
				await fs.rm(taskDirPath, { recursive: true, force: true })
			}
			// Remove checkpoints directory contents
			const checkpointsDirPath = path.join(this.context.globalStorageUri.fsPath, "checkpoints")
			if (await fileExistsAtPath(checkpointsDirPath)) {
				await fs.rm(checkpointsDirPath, { recursive: true, force: true })
			}
		} catch (error) {
			vscode.window.showErrorMessage(
				`Encountered error while deleting task history, there may be some files left behind. Error: ${error instanceof Error ? error.message : String(error)}`,
			)
		}
		// await this.postStateToWebview()
	}

	async refreshTotalTasksSize() {
		getTotalTasksSize(this.context.globalStorageUri.fsPath)
			.then((newTotalSize) => {
				this.postMessageToWebview({
					type: "totalTasksSize",
					totalTasksSize: newTotalSize,
				})
			})
			.catch((error) => {
				console.error("Error calculating total tasks size:", error)
			})
	}

	async deleteTaskWithId(id: string) {
		console.info("deleteTaskWithId: ", id)

		try {
			if (id === this.cline?.taskId) {
				await this.clearTask()
				console.debug("cleared task")
			}

			const { taskDirPath, apiConversationHistoryFilePath, uiMessagesFilePath } = await this.getTaskWithId(id)

			const updatedTaskHistory = await this.deleteTaskFromState(id)

			// Delete the task files
			const apiConversationHistoryFileExists = await fileExistsAtPath(apiConversationHistoryFilePath)
			if (apiConversationHistoryFileExists) {
				await fs.unlink(apiConversationHistoryFilePath)
			}
			const uiMessagesFileExists = await fileExistsAtPath(uiMessagesFilePath)
			if (uiMessagesFileExists) {
				await fs.unlink(uiMessagesFilePath)
			}
			const legacyMessagesFilePath = path.join(taskDirPath, "claude_messages.json")
			if (await fileExistsAtPath(legacyMessagesFilePath)) {
				await fs.unlink(legacyMessagesFilePath)
			}

			await fs.rmdir(taskDirPath) // succeeds if the dir is empty

			if (updatedTaskHistory.length === 0) {
				await this.deleteAllTaskHistory()
			}
		} catch (error) {
			console.debug(`Error deleting task:`, error)
		}

		this.refreshTotalTasksSize()
	}

	async deleteTaskFromState(id: string) {
		// Remove the task from history
		const taskHistory = ((await this.getGlobalState("taskHistory")) as HistoryItem[] | undefined) || []
		const updatedTaskHistory = taskHistory.filter((task) => task.id !== id)
		await this.updateGlobalState("taskHistory", updatedTaskHistory)

		// Notify the webview that the task has been deleted
		await this.postStateToWebview()

		return updatedTaskHistory
	}

	async postStateToWebview() {
		const state = await this.getStateToPostToWebview()
		this.postMessageToWebview({ type: "state", state })
	}

	async getStateToPostToWebview(): Promise<ExtensionState> {
		const {
			apiConfiguration,
			lastShownAnnouncementId,
			customInstructions,
			taskHistory,
			autoApprovalSettings,
			browserSettings,
			chatSettings,
			userInfo,
			mcpMarketplaceEnabled,
			telemetrySetting,
			planActSeparateModelsSetting,
		} = await this.getState()

		return {
			version: this.context.extension?.packageJSON?.version ?? "",
			apiConfiguration,
			customInstructions,
			uriScheme: vscode.env.uriScheme,
			currentTaskItem: this.cline?.taskId ? (taskHistory || []).find((item) => item.id === this.cline?.taskId) : undefined,
			checkpointTrackerErrorMessage: this.cline?.checkpointTrackerErrorMessage,
			clineMessages: this.cline?.clineMessages || [],
			taskHistory: (taskHistory || [])
				.filter((item) => item.ts && item.task)
				.sort((a, b) => b.ts - a.ts)
				.slice(0, 100), // for now we're only getting the latest 100 tasks, but a better solution here is to only pass in 3 for recent task history, and then get the full task history on demand when going to the task history view (maybe with pagination?)
			shouldShowAnnouncement: lastShownAnnouncementId !== this.latestAnnouncementId,
			platform: process.platform as Platform,
			autoApprovalSettings,
			browserSettings,
			chatSettings,
			userInfo,
			mcpMarketplaceEnabled,
			telemetrySetting,
			planActSeparateModelsSetting,
			vscMachineId: vscode.env.machineId,
		}
	}

	async clearTask() {
		this.cline?.abortTask()
		this.cline = undefined // removes reference to it, so once promises end it will be garbage collected
	}

	// Caching mechanism to keep track of webview messages + API conversation history per provider instance

	/*
	Now that we use retainContextWhenHidden, we don't have to store a cache of cline messages in the user's state, but we could to reduce memory footprint in long conversations.

	- We have to be careful of what state is shared between ClineProvider instances since there could be multiple instances of the extension running at once. For example when we cached cline messages using the same key, two instances of the extension could end up using the same key and overwriting each other's messages.
	- Some state does need to be shared between the instances, i.e. the API key--however there doesn't seem to be a good way to notify the other instances that the API key has changed.

	We need to use a unique identifier for each ClineProvider instance's message cache since we could be running several instances of the extension outside of just the sidebar i.e. in editor panels.

	// conversation history to send in API requests

	/*
	It seems that some API messages do not comply with vscode state requirements. Either the Anthropic library is manipulating these values somehow in the backend in a way thats creating cyclic references, or the API returns a function or a Symbol as part of the message content.
	VSCode docs about state: "The value must be JSON-stringifyable ... value — A value. MUST not contain cyclic references."
	For now we'll store the conversation history in memory, and if we need to store in state directly we'd need to do a manual conversion to ensure proper json stringification.
	*/

	// getApiConversationHistory(): Anthropic.MessageParam[] {
	// 	// const history = (await this.getGlobalState(
	// 	// 	this.getApiConversationHistoryStateKey()
	// 	// )) as Anthropic.MessageParam[]
	// 	// return history || []
	// 	return this.apiConversationHistory
	// }

	// setApiConversationHistory(history: Anthropic.MessageParam[] | undefined) {
	// 	// await this.updateGlobalState(this.getApiConversationHistoryStateKey(), history)
	// 	this.apiConversationHistory = history || []
	// }

	// addMessageToApiConversationHistory(message: Anthropic.MessageParam): Anthropic.MessageParam[] {
	// 	// const history = await this.getApiConversationHistory()
	// 	// history.push(message)
	// 	// await this.setApiConversationHistory(history)
	// 	// return history
	// 	this.apiConversationHistory.push(message)
	// 	return this.apiConversationHistory
	// }

	/*
	Storage
	https://dev.to/kompotkot/how-to-use-secretstorage-in-your-vscode-extensions-2hco
	https://www.eliostruyf.com/devhack-code-extension-storage-options/
	*/

	async getState() {
		const [
			storedApiProvider,
			apiModelId,
			apiKey,
			openRouterApiKey,
			clineApiKey,
			awsAccessKey,
			awsSecretKey,
			awsSessionToken,
			awsRegion,
			awsUseCrossRegionInference,
			awsBedrockUsePromptCache,
			awsBedrockEndpoint,
			awsProfile,
			awsUseProfile,
			vertexProjectId,
			vertexRegion,
			openAiBaseUrl,
			openAiApiKey,
			openAiModelId,
			openAiModelInfo,
			ollamaModelId,
			ollamaBaseUrl,
			ollamaApiOptionsCtxNum,
			lmStudioModelId,
			lmStudioBaseUrl,
			anthropicBaseUrl,
			geminiApiKey,
			openAiNativeApiKey,
			deepSeekApiKey,
			requestyApiKey,
			requestyModelId,
			togetherApiKey,
			togetherModelId,
			qwenApiKey,
			mistralApiKey,
			azureApiVersion,
			openRouterModelId,
			openRouterModelInfo,
			lastShownAnnouncementId,
			customInstructions,
			taskHistory,
			autoApprovalSettings,
			browserSettings,
			chatSettings,
			vsCodeLmModelSelector,
			liteLlmBaseUrl,
			liteLlmModelId,
			userInfo,
			previousModeApiProvider,
			previousModeModelId,
			previousModeModelInfo,
			previousModeThinkingBudgetTokens,
			qwenApiLine,
			liteLlmApiKey,
			telemetrySetting,
			asksageApiKey,
			asksageApiUrl,
			xaiApiKey,
			thinkingBudgetTokens,
			sambanovaApiKey,
			planActSeparateModelsSettingRaw,
		] = await Promise.all([
			this.getGlobalState("apiProvider") as Promise<ApiProvider | undefined>,
			this.getGlobalState("apiModelId") as Promise<string | undefined>,
			this.getSecret("apiKey") as Promise<string | undefined>,
			this.getSecret("openRouterApiKey") as Promise<string | undefined>,
			this.getSecret("clineApiKey") as Promise<string | undefined>,
			this.getSecret("awsAccessKey") as Promise<string | undefined>,
			this.getSecret("awsSecretKey") as Promise<string | undefined>,
			this.getSecret("awsSessionToken") as Promise<string | undefined>,
			this.getGlobalState("awsRegion") as Promise<string | undefined>,
			this.getGlobalState("awsUseCrossRegionInference") as Promise<boolean | undefined>,
			this.getGlobalState("awsBedrockUsePromptCache") as Promise<boolean | undefined>,
			this.getGlobalState("awsBedrockEndpoint") as Promise<string | undefined>,
			this.getGlobalState("awsProfile") as Promise<string | undefined>,
			this.getGlobalState("awsUseProfile") as Promise<boolean | undefined>,
			this.getGlobalState("vertexProjectId") as Promise<string | undefined>,
			this.getGlobalState("vertexRegion") as Promise<string | undefined>,
			this.getGlobalState("openAiBaseUrl") as Promise<string | undefined>,
			this.getSecret("openAiApiKey") as Promise<string | undefined>,
			this.getGlobalState("openAiModelId") as Promise<string | undefined>,
			this.getGlobalState("openAiModelInfo") as Promise<ModelInfo | undefined>,
			this.getGlobalState("ollamaModelId") as Promise<string | undefined>,
			this.getGlobalState("ollamaBaseUrl") as Promise<string | undefined>,
			this.getGlobalState("ollamaApiOptionsCtxNum") as Promise<string | undefined>,
			this.getGlobalState("lmStudioModelId") as Promise<string | undefined>,
			this.getGlobalState("lmStudioBaseUrl") as Promise<string | undefined>,
			this.getGlobalState("anthropicBaseUrl") as Promise<string | undefined>,
			this.getSecret("geminiApiKey") as Promise<string | undefined>,
			this.getSecret("openAiNativeApiKey") as Promise<string | undefined>,
			this.getSecret("deepSeekApiKey") as Promise<string | undefined>,
			this.getSecret("requestyApiKey") as Promise<string | undefined>,
			this.getGlobalState("requestyModelId") as Promise<string | undefined>,
			this.getSecret("togetherApiKey") as Promise<string | undefined>,
			this.getGlobalState("togetherModelId") as Promise<string | undefined>,
			this.getSecret("qwenApiKey") as Promise<string | undefined>,
			this.getSecret("mistralApiKey") as Promise<string | undefined>,
			this.getGlobalState("azureApiVersion") as Promise<string | undefined>,
			this.getGlobalState("openRouterModelId") as Promise<string | undefined>,
			this.getGlobalState("openRouterModelInfo") as Promise<ModelInfo | undefined>,
			this.getGlobalState("lastShownAnnouncementId") as Promise<string | undefined>,
			this.getGlobalState("customInstructions") as Promise<string | undefined>,
			this.getGlobalState("taskHistory") as Promise<HistoryItem[] | undefined>,
			this.getGlobalState("autoApprovalSettings") as Promise<AutoApprovalSettings | undefined>,
			this.getGlobalState("browserSettings") as Promise<BrowserSettings | undefined>,
			this.getGlobalState("chatSettings") as Promise<ChatSettings | undefined>,
			this.getGlobalState("vsCodeLmModelSelector") as Promise<vscode.LanguageModelChatSelector | undefined>,
			this.getGlobalState("liteLlmBaseUrl") as Promise<string | undefined>,
			this.getGlobalState("liteLlmModelId") as Promise<string | undefined>,
			this.getGlobalState("userInfo") as Promise<UserInfo | undefined>,
			this.getGlobalState("previousModeApiProvider") as Promise<ApiProvider | undefined>,
			this.getGlobalState("previousModeModelId") as Promise<string | undefined>,
			this.getGlobalState("previousModeModelInfo") as Promise<ModelInfo | undefined>,
			this.getGlobalState("previousModeThinkingBudgetTokens") as Promise<number | undefined>,
			this.getGlobalState("qwenApiLine") as Promise<string | undefined>,
			this.getSecret("liteLlmApiKey") as Promise<string | undefined>,
			this.getGlobalState("telemetrySetting") as Promise<TelemetrySetting | undefined>,
			this.getSecret("asksageApiKey") as Promise<string | undefined>,
			this.getGlobalState("asksageApiUrl") as Promise<string | undefined>,
			this.getSecret("xaiApiKey") as Promise<string | undefined>,
			this.getGlobalState("thinkingBudgetTokens") as Promise<number | undefined>,
			this.getSecret("sambanovaApiKey") as Promise<string | undefined>,
			this.getGlobalState("planActSeparateModelsSetting") as Promise<boolean | undefined>,
		])

		let apiProvider: ApiProvider
		if (storedApiProvider) {
			apiProvider = storedApiProvider
		} else {
			// Either new user or legacy user that doesn't have the apiProvider stored in state
			// (If they're using OpenRouter or Bedrock, then apiProvider state will exist)
			if (apiKey) {
				apiProvider = "anthropic"
			} else {
				// New users should default to openrouter, since they've opted to use an API key instead of signing in
				apiProvider = "openrouter"
			}
		}

		const o3MiniReasoningEffort = vscode.workspace
			.getConfiguration("cline.modelSettings.o3Mini")
			.get("reasoningEffort", "medium")

		const mcpMarketplaceEnabled = vscode.workspace.getConfiguration("cline").get<boolean>("mcpMarketplace.enabled", true)

		// Plan/Act separate models setting is a boolean indicating whether the user wants to use different models for plan and act. Existing users expect this to be enabled, while we want new users to opt in to this being disabled by default.
		// On win11 state sometimes initializes as empty string instead of undefined
		let planActSeparateModelsSetting: boolean | undefined = undefined
		if (planActSeparateModelsSettingRaw === true || planActSeparateModelsSettingRaw === false) {
			planActSeparateModelsSetting = planActSeparateModelsSettingRaw
		} else {
			// default to true for existing users
			if (storedApiProvider) {
				planActSeparateModelsSetting = true
			} else {
				// default to false for new users
				planActSeparateModelsSetting = false
			}
			// this is a special case where it's a new state, but we want it to default to different values for existing and new users.
			// persist so next time state is retrieved it's set to the correct value.
			await this.updateGlobalState("planActSeparateModelsSetting", planActSeparateModelsSetting)
		}

		return {
			apiConfiguration: {
				apiProvider,
				apiModelId,
				apiKey,
				openRouterApiKey,
				clineApiKey,
				awsAccessKey,
				awsSecretKey,
				awsSessionToken,
				awsRegion,
				awsUseCrossRegionInference,
				awsBedrockUsePromptCache,
				awsBedrockEndpoint,
				awsProfile,
				awsUseProfile,
				vertexProjectId,
				vertexRegion,
				openAiBaseUrl,
				openAiApiKey,
				openAiModelId,
				openAiModelInfo,
				ollamaModelId,
				ollamaBaseUrl,
				ollamaApiOptionsCtxNum,
				lmStudioModelId,
				lmStudioBaseUrl,
				anthropicBaseUrl,
				geminiApiKey,
				openAiNativeApiKey,
				deepSeekApiKey,
				requestyApiKey,
				requestyModelId,
				togetherApiKey,
				togetherModelId,
				qwenApiKey,
				qwenApiLine,
				mistralApiKey,
				azureApiVersion,
				openRouterModelId,
				openRouterModelInfo,
				vsCodeLmModelSelector,
				o3MiniReasoningEffort,
				thinkingBudgetTokens,
				liteLlmBaseUrl,
				liteLlmModelId,
				liteLlmApiKey,
				asksageApiKey,
				asksageApiUrl,
				xaiApiKey,
				sambanovaApiKey,
			},
			lastShownAnnouncementId,
			customInstructions,
			taskHistory,
			autoApprovalSettings: autoApprovalSettings || DEFAULT_AUTO_APPROVAL_SETTINGS, // default value can be 0 or empty string
			browserSettings: browserSettings || DEFAULT_BROWSER_SETTINGS,
			chatSettings: chatSettings || DEFAULT_CHAT_SETTINGS,
			userInfo,
			previousModeApiProvider,
			previousModeModelId,
			previousModeModelInfo,
			previousModeThinkingBudgetTokens,
			mcpMarketplaceEnabled,
			telemetrySetting: telemetrySetting || "unset",
			planActSeparateModelsSetting,
		}
	}

	async updateTaskHistory(item: HistoryItem): Promise<HistoryItem[]> {
		const history = ((await this.getGlobalState("taskHistory")) as HistoryItem[]) || []
		const existingItemIndex = history.findIndex((h) => h.id === item.id)
		if (existingItemIndex !== -1) {
			history[existingItemIndex] = item
		} else {
			history.push(item)
		}
		await this.updateGlobalState("taskHistory", history)
		return history
	}

	// global

	async updateGlobalState(key: GlobalStateKey, value: any) {
		await this.context.globalState.update(key, value)
	}

	async getGlobalState(key: GlobalStateKey) {
		return await this.context.globalState.get(key)
	}

	// workspace

	private async updateWorkspaceState(key: string, value: any) {
		await this.context.workspaceState.update(key, value)
	}

	private async getWorkspaceState(key: string) {
		return await this.context.workspaceState.get(key)
	}

	// private async clearState() {
	// 	this.context.workspaceState.keys().forEach((key) => {
	// 		this.context.workspaceState.update(key, undefined)
	// 	})
	// 	this.context.globalState.keys().forEach((key) => {
	// 		this.context.globalState.update(key, undefined)
	// 	})
	// 	this.context.secrets.delete("apiKey")
	// }

	// secrets

	private async storeSecret(key: SecretKey, value?: string) {
		if (value) {
			await this.context.secrets.store(key, value)
		} else {
			await this.context.secrets.delete(key)
		}
	}

	async getSecret(key: SecretKey) {
		return await this.context.secrets.get(key)
	}

	// Open Graph Data

	async fetchOpenGraphData(url: string) {
		try {
			// Use the fetchOpenGraphData function from link-preview.ts
			const ogData = await fetchOpenGraphData(url)

			// Send the data back to the webview
			await this.postMessageToWebview({
				type: "openGraphData",
				openGraphData: ogData,
				url: url,
			})
		} catch (error) {
			console.error(`Error fetching Open Graph data for ${url}:`, error)
			// Send an error response
			await this.postMessageToWebview({
				type: "openGraphData",
				error: `Failed to fetch Open Graph data: ${error}`,
				url: url,
			})
		}
	}

	// Check if a URL is an image
	async checkIsImageUrl(url: string) {
		try {
			// Check if the URL is an image
			const isImage = await isImageUrl(url)

			// Send the result back to the webview
			await this.postMessageToWebview({
				type: "isImageUrlResult",
				isImage,
				url,
			})
		} catch (error) {
			console.error(`Error checking if URL is an image: ${url}`, error)
			// Send an error response
			await this.postMessageToWebview({
				type: "isImageUrlResult",
				isImage: false,
				url,
			})
		}
	}

	// dev

	async resetState() {
		vscode.window.showInformationMessage("Resetting state...")
		for (const key of this.context.globalState.keys()) {
			await this.context.globalState.update(key, undefined)
		}
		const secretKeys: SecretKey[] = [
			"apiKey",
			"openRouterApiKey",
			"awsAccessKey",
			"awsSecretKey",
			"awsSessionToken",
			"openAiApiKey",
			"geminiApiKey",
			"openAiNativeApiKey",
			"deepSeekApiKey",
			"requestyApiKey",
			"togetherApiKey",
			"qwenApiKey",
			"mistralApiKey",
			"clineApiKey",
			"liteLlmApiKey",
			"asksageApiKey",
			"xaiApiKey",
			"sambanovaApiKey",
		]
		for (const key of secretKeys) {
			await this.storeSecret(key, undefined)
		}
		if (this.cline) {
			this.cline.abortTask()
			this.cline = undefined
		}
		vscode.window.showInformationMessage("State reset")
		await this.postStateToWebview()
		await this.postMessageToWebview({
			type: "action",
			action: "chatButtonClicked",
		})
	}
}<|MERGE_RESOLUTION|>--- conflicted
+++ resolved
@@ -134,11 +134,8 @@
 		ClineProvider.activeInstances.add(this)
 		this.workspaceTracker = new WorkspaceTracker(this)
 		this.mcpHub = new McpHub(this)
-<<<<<<< HEAD
 		this.accountService = new ClineAccountService(this)
-=======
 		this.conversationTelemetryService = new ConversationTelemetryService(this)
->>>>>>> 5c78f649
 
 		// Clean up legacy checkpoints
 		cleanupLegacyCheckpoints(this.context.globalStorageUri.fsPath, this.outputChannel).catch((error) => {
@@ -169,11 +166,8 @@
 		this.workspaceTracker = undefined
 		this.mcpHub?.dispose()
 		this.mcpHub = undefined
-<<<<<<< HEAD
 		this.accountService = undefined
-=======
 		this.conversationTelemetryService.shutdown()
->>>>>>> 5c78f649
 		this.outputChannel.appendLine("Disposed all disposables")
 		ClineProvider.activeInstances.delete(this)
 	}
