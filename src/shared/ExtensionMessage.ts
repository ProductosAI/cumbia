--- conflicted
+++ resolved
@@ -82,20 +82,17 @@
 	userCreditsUsage?: UsageTransaction[]
 	userCreditsPayments?: PaymentTransaction[]
 	totalTasksSize?: number | null
-<<<<<<< HEAD
 	mentionsRequestId?: string
 	results?: Array<{
 		path: string
 		type: "file" | "folder"
 		label?: string
 	}>
-=======
 	addRemoteServerResult?: {
 		success: boolean
 		serverName: string
 		error?: string
 	}
->>>>>>> f19143e3
 }
 
 export type Invoke = "sendMessage" | "primaryButtonClick" | "secondaryButtonClick"
